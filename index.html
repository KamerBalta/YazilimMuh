<!DOCTYPE html>
<html lang="tr">
<head>
  <meta charset="UTF-8" />
  <meta name="viewport" content="width=device-width, initial-scale=1.0" />
  <title> Web Sayfası</title>
  <link rel="stylesheet" href="style.css" />
</head>
<body>
  <header>
    <h1>Hoş Geldiniz</h1>
    <nav>
      <ul>
        <li><a href="#">Ana Sayfa</a></li>
        <li><a href="#">Hakkımızda</a></li>
        <li><a href="#">İletişim</a></li>
      </ul>
    </nav>
  </header>

  <main>
    <section>
      <h2>Hakkımızda</h2>
      <p>Bu,örnek bir HTML ve CSS ile hazırlanmış basit bir sayfadır.</p>
    </section>
  </main>

  <footer>
<<<<<<< HEAD
    <p>&copy; 2025 Html örnek</p>
=======
    <p>&copy; 2025  Web Sayfası</p>
>>>>>>> 0fa256d7
  </footer>
</body>
</html><|MERGE_RESOLUTION|>--- conflicted
+++ resolved
@@ -26,11 +26,8 @@
   </main>
 
   <footer>
-<<<<<<< HEAD
     <p>&copy; 2025 Html örnek</p>
-=======
-    <p>&copy; 2025  Web Sayfası</p>
->>>>>>> 0fa256d7
+
   </footer>
 </body>
 </html>